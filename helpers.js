--- conflicted
+++ resolved
@@ -53,55 +53,23 @@
     triggers[i].addEventListener("mouseover", showFn);
     triggers[i].addEventListener("mouseout", hideFn);
   }
-
+   
   function showFn(evt) {
-    // console.log("showFn")
     // get target attributes
     let evt_hash = evt.target.dataset.hash;
 
     for (let i = 0; i < functions.length; i++) {
-      // if hashes match, temporarily change color
-      if (functions[i].getAttribute("hash") == evt_hash) {
-        functions[i].dataset.hash = evt_hash;
-      }
-    }
-<<<<<<< HEAD
-    
-    function showFn(evt) {
-        // get target attributes
-        let evt_hash = evt.target.dataset.hash;
-
-        for (let i = 0; i < functions.length; i++) {
-            // if hashes match, temporarily change color
-            if (functions[i].getAttribute('hash') === evt_hash) {
-                functions[i].dataset.hash = evt_hash;
-            }
+        // if hashes match, temporarily change color
+        if (functions[i].getAttribute('hash') === evt_hash) {
+            functions[i].dataset.hash = evt_hash;
         }
     }
-
-    function hideFn() {
-        // reset to hash 0, styling to black on mouseout
-        for (let i = 0; i < functions.length; i++) {
-            functions[i].dataset.hash = 0;
-        }
-=======
   }
 
   function hideFn() {
-    // console.log("hideFn");
-    // // send hover msg to API
-    // var xhr = new XMLHttpRequest();
-    // xhr.open("POST", "/action/hover", true); // could add authentification info
-    // xhr.setRequestHeader("Content-Type", "application/json");
-    // xhr.send(
-    //   JSON.stringify({
-    //     action_type: "hideFn",
-    //   })
-    // );
     // reset to hash 0, styling to black on mouseout
     for (let i = 0; i < functions.length; i++) {
-      functions[i].dataset.hash = 0;
->>>>>>> c8e8f0c9
+        functions[i].dataset.hash = 0;
     }
   }
 }
